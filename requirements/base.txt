--- conflicted
+++ resolved
@@ -78,17 +78,13 @@
     #   django-user-tasks
 django-mysql==4.11.0
     # via -r requirements/base.in
-<<<<<<< HEAD
 django-simple-history==3.4.0
     # via -r requirements/base.in
-django-storages==1.8
-=======
-django-simple-history==3.0.0
     # via
     #   -c requirements/common_constraints.txt
     #   -r requirements/base.in
 django-storages==1.10.1
->>>>>>> 8b6dbf51
+
     # via
     #   -c requirements/constraints.txt
     #   -r requirements/base.in

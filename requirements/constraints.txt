# Version constraints for pip-installation.
#
# This file doesn't install any packages. It specifies version constraints
# that will be applied if a package is needed.
#
# When pinning something here, please provide an explanation of why.  Ideally,
# link to other information that will help people in the future to remove the
# pin when possible.  Writing an issue against the offending project and
# linking to it here is good.

# Common constraints for edx repos
-c common_constraints.txt

Django<4.0

# Version 3.2.0 contains bad arabic translations that will cause validation tests to fail
django-extensions<3.2.0

# django-storages version 1.10.1 is major upgrade.
django-storages==1.10.1
<<<<<<< HEAD

=======
>>>>>>> b819e988

# From base.in
celery<5.0  # version 5.0 drops support for python 3.5


code-annotations>=0.3.1  # Pinned to avoid pyyaml security alerts. (https://github.com/openedx/registrar/pull/42)

# transifex-client==0.14.2(latest) requires python-slugify<5.0.0 for Python 2.0 support.
# This can be removed once transifex-client drops support for Python 2.0 and removes the required constraint.
python-slugify<5.0.0

# From production.in
boto3>=1.4.4    # https://github.com/openedx/registrar/pull/66


# Constraint responses library to be less than 0.18.0 because version 0.18.0 would remove response._is_string() member function.
# That _is_string() function is used by moto==1.3.8
responses < 0.18.0

# Requires: Python >=3.6
newrelic<6.0

# At the time of adding this, the version of deprecated required (1.2.13) requires
# wrapt > 1.10, <2, (https://github.com/tantale/deprecated/blob/801c558a07ef930f92fc070045d86cb5640397eb/setup.py#L161)
# but base.in is for some reason compiled to require ==1.14, which conflicts with later requirements.
wrapt < 1.14.0

# At the time of adding this, the moto version 4.1.9 requires urllib3<1.27,>=1.25.4
urllib3<1.27,>=1.25.4<|MERGE_RESOLUTION|>--- conflicted
+++ resolved
@@ -18,10 +18,6 @@
 
 # django-storages version 1.10.1 is major upgrade.
 django-storages==1.10.1
-<<<<<<< HEAD
-
-=======
->>>>>>> b819e988
 
 # From base.in
 celery<5.0  # version 5.0 drops support for python 3.5
